package enproxy

import (
	"bufio"
	"fmt"
	"io"
	"net/http"
	"time"

	"code.google.com/p/go-uuid/uuid"
	"github.com/getlantern/idletiming"
)

// Dial creates a Conn, opens a connection to the proxy and starts processing
// writes and reads on the Conn.
//
// addr: the host:port of the destination server that we're trying to reach
//
// config: configuration for this Conn
func Dial(addr string, config *Config) (*Conn, error) {
	c := &Conn{
		id:     uuid.NewRandom().String(),
		addr:   addr,
		config: config,
	}

	c.initDefaults()
	c.makeChannels()
	c.markActive()
	c.initRequestStrategy()

	go c.processWrites()
	go c.processReads()

	// Dial proxy
	proxyConn, err := c.dialProxy()
	if err != nil {
		return nil, fmt.Errorf("Unable to dial proxy: %s", err)
	}

	go c.processRequests(proxyConn)

	return c, nil
}

func (c *Conn) initDefaults() {
	if c.config.FlushTimeout == 0 {
		c.config.FlushTimeout = defaultWriteFlushTimeout
	}
	if c.config.IdleTimeout == 0 {
		c.config.IdleTimeout = defaultIdleTimeoutClient
	}
}

func (c *Conn) makeChannels() {
	c.initialResponseCh = make(chan hostWithResponse)
	c.writeRequestsCh = make(chan []byte)
	c.writeResponsesCh = make(chan rwResponse)
<<<<<<< HEAD
	c.stopWriteCh = make(chan interface{}, closeChannelDepth)
	c.readRequestsCh = make(chan []byte, 1) // buffered so that if we encounter an error while blocking on the first read, we can wrap up the connection nicely
=======
	c.readRequestsCh = make(chan []byte)
>>>>>>> 247c6662
	c.readResponsesCh = make(chan rwResponse)
	c.doneReadingCh = make(chan bool)
	c.requestOutCh = make(chan *request)
	c.requestFinishedCh = make(chan error)
<<<<<<< HEAD
	c.stopRequestCh = make(chan interface{}, closeChannelDepth)
	c.asyncErrCh = make(chan error, 2)
=======
	c.doneRequestingCh = make(chan bool)
>>>>>>> 247c6662
}

func (c *Conn) initRequestStrategy() {
	if c.config.BufferRequests {
		c.rs = &bufferingRequestStrategy{
			c: c,
		}
	} else {
		c.rs = &streamingRequestStrategy{
			c: c,
		}
	}
}

func (c *Conn) dialProxy() (*connInfo, error) {
	conn, err := c.config.DialProxy(c.addr)
	if err != nil {
		return nil, fmt.Errorf("Unable to dial proxy: %s", err)
	}
	proxyConn := &connInfo{
		bufReader: bufio.NewReader(conn),
	}
	proxyConn.conn = idletiming.Conn(conn, c.config.IdleTimeout, func() {
		// When the underlying connection times out, mark the connInfo closed
		proxyConn.closedMutex.Lock()
		defer proxyConn.closedMutex.Unlock()
		proxyConn.closed = true
	})
	return proxyConn, nil
}

func (c *Conn) redialProxyIfNecessary(proxyConn *connInfo) (*connInfo, error) {
	proxyConn.closedMutex.Lock()
	defer proxyConn.closedMutex.Unlock()
	if proxyConn.closed || proxyConn.conn.TimesOutIn() < oneSecond {
		proxyConn.conn.Close()
		return c.dialProxy()
	} else {
		return proxyConn, nil
	}
}

func (c *Conn) doRequest(proxyConn *connInfo, host string, op string, request *request) (resp *http.Response, err error) {
	var body io.Reader
	if request != nil {
		body = request.body
	}
	req, err := c.config.NewRequest(host, "POST", body)
	if err != nil {
		err = fmt.Errorf("Unable to construct request to proxy: %s", err)
		return
	}
	req.Header.Set(X_ENPROXY_OP, op)
	// Always send our connection id
	req.Header.Set(X_ENPROXY_ID, c.id)
	// Always send the address that we're trying to reach
	req.Header.Set(X_ENPROXY_DEST_ADDR, c.addr)
	req.Header.Set("Content-type", "application/octet-stream")
	if request != nil && request.length > 0 {
		// Force identity encoding to appeas CDNs like Fastly that can't
		// handle chunked encoding on requests
		req.TransferEncoding = []string{"identity"}
		req.ContentLength = int64(request.length)
	} else {
		req.ContentLength = 0
	}

	err = req.Write(proxyConn.conn)
	if err != nil {
		err = fmt.Errorf("Error sending request to proxy: %s", err)
		return
	}

	resp, err = http.ReadResponse(proxyConn.bufReader, req)
	if err != nil {
		err = fmt.Errorf("Error reading response from proxy: %s", err)
		return
	}

	// Check response status
	responseOK := resp.StatusCode >= 200 && resp.StatusCode < 300
	if !responseOK {
		err = fmt.Errorf("Bad response status for read: %s", resp.Status)
		resp.Body.Close()
		resp = nil
	}

	return
}

func (c *Conn) markActive() {
	c.lastActivityMutex.Lock()
	defer c.lastActivityMutex.Unlock()
	c.lastActivityTime = time.Now()
}

func (c *Conn) isIdle() bool {
	c.lastActivityMutex.RLock()
	defer c.lastActivityMutex.RUnlock()
	timeSinceLastActivity := time.Now().Sub(c.lastActivityTime)
	return timeSinceLastActivity > c.config.IdleTimeout
}

type closer struct {
	io.Reader
}

func (r *closer) Close() error {
	return nil
}<|MERGE_RESOLUTION|>--- conflicted
+++ resolved
@@ -56,22 +56,13 @@
 	c.initialResponseCh = make(chan hostWithResponse)
 	c.writeRequestsCh = make(chan []byte)
 	c.writeResponsesCh = make(chan rwResponse)
-<<<<<<< HEAD
-	c.stopWriteCh = make(chan interface{}, closeChannelDepth)
-	c.readRequestsCh = make(chan []byte, 1) // buffered so that if we encounter an error while blocking on the first read, we can wrap up the connection nicely
-=======
 	c.readRequestsCh = make(chan []byte)
->>>>>>> 247c6662
 	c.readResponsesCh = make(chan rwResponse)
 	c.doneReadingCh = make(chan bool)
 	c.requestOutCh = make(chan *request)
 	c.requestFinishedCh = make(chan error)
-<<<<<<< HEAD
-	c.stopRequestCh = make(chan interface{}, closeChannelDepth)
 	c.asyncErrCh = make(chan error, 2)
-=======
 	c.doneRequestingCh = make(chan bool)
->>>>>>> 247c6662
 }
 
 func (c *Conn) initRequestStrategy() {
