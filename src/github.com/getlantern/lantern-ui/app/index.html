--- conflicted
+++ resolved
@@ -60,11 +60,7 @@
           <p class="chromeframe">You are using an outdated browser. Please <a href="https://www.google.com/chrome/">upgrade your browser</a> and try again.</p>
   </body>
 <![endif]-->
-<<<<<<< HEAD
 <!--[if (!IE)|(gte IE 10)]><!-->
-=======
-<!--[if gte IE 10]><!-->
->>>>>>> ee4c94f9
   <body ng-controller="RootCtrl" ng-cloak lang="{{ lang }}" dir="{{ langDirection }}"
     ng-class="{showVis: model.showVis, getMode: inGetMode, giveMode: inGiveMode}">
     <div id="fb-root"></div>
